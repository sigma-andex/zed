--- conflicted
+++ resolved
@@ -1498,13 +1498,9 @@
     deterministic.run_until_parked();
     assert!(worktree_a.read_with(cx_a, |tree, _| tree.as_local().unwrap().is_shared()));
 
-<<<<<<< HEAD
-    let (window_id_b, workspace_b) =
+    let window_b =
         cx_b.add_window(|cx| Workspace::new(0, project_b.clone(), client_b.app_state.clone(), cx));
-=======
-    let window_b = cx_b.add_window(|cx| Workspace::test_new(project_b.clone(), cx));
     let workspace_b = window_b.root(cx_b);
->>>>>>> e3a4d174
     let editor_b = workspace_b
         .update(cx_b, |workspace, cx| {
             workspace.open_path((worktree_id, "b.txt"), None, true, cx)
@@ -5310,13 +5306,9 @@
 
     // Join the project as client B.
     let project_b = client_b.build_remote_project(project_id, cx_b).await;
-<<<<<<< HEAD
-    let (_window_b, workspace_b) =
+    let window_b =
         cx_b.add_window(|cx| Workspace::new(0, project_b.clone(), client_b.app_state.clone(), cx));
-=======
-    let window_b = cx_b.add_window(|cx| Workspace::test_new(project_b.clone(), cx));
     let workspace_b = window_b.root(cx_b);
->>>>>>> e3a4d174
     let editor_b = workspace_b
         .update(cx_b, |workspace, cx| {
             workspace.open_path((worktree_id, "main.rs"), None, true, cx)
@@ -5540,13 +5532,9 @@
         .unwrap();
     let project_b = client_b.build_remote_project(project_id, cx_b).await;
 
-<<<<<<< HEAD
-    let (_window_b, workspace_b) =
+    let window_b =
         cx_b.add_window(|cx| Workspace::new(0, project_b.clone(), client_b.app_state.clone(), cx));
-=======
-    let window_b = cx_b.add_window(|cx| Workspace::test_new(project_b.clone(), cx));
     let workspace_b = window_b.root(cx_b);
->>>>>>> e3a4d174
     let editor_b = workspace_b
         .update(cx_b, |workspace, cx| {
             workspace.open_path((worktree_id, "one.rs"), None, true, cx)
