use std::any::TypeId;

use crate::{ItemHandle, Pane};
use gpui::{
    div, AnyView, Component, Div, ParentElement, Render, Styled, Subscription, View, ViewContext,
    WindowContext,
};
use theme2::ActiveTheme;
use util::ResultExt;

pub trait StatusItemView: Render {
    fn set_active_pane_item(
        &mut self,
        active_pane_item: Option<&dyn crate::ItemHandle>,
        cx: &mut ViewContext<Self>,
    );
}

trait StatusItemViewHandle: Send {
    fn to_any(&self) -> AnyView;
    fn set_active_pane_item(
        &self,
        active_pane_item: Option<&dyn ItemHandle>,
        cx: &mut WindowContext,
    );
    fn item_type(&self) -> TypeId;
}

pub struct StatusBar {
    left_items: Vec<Box<dyn StatusItemViewHandle>>,
    right_items: Vec<Box<dyn StatusItemViewHandle>>,
    active_pane: View<Pane>,
    _observe_active_pane: Subscription,
}

impl Render for StatusBar {
    type Element = Div<Self>;

    fn render(&mut self, cx: &mut ViewContext<Self>) -> Self::Element {
        div()
            .py_0p5()
            .px_1()
            .flex()
            .items_center()
            .justify_between()
            .w_full()
<<<<<<< HEAD
            .h_8()
            .bg(cx.theme().colors().status_bar)
=======
            .bg(cx.theme().colors().status_bar_background)
>>>>>>> 254b3696
            .child(self.render_left_tools(cx))
            .child(self.render_right_tools(cx))
    }
}

impl StatusBar {
    fn render_left_tools(&self, cx: &mut ViewContext<Self>) -> impl Component<Self> {
        div()
            .flex()
            .items_center()
            .gap_1()
            .children(self.left_items.iter().map(|item| item.to_any()))
    }

    fn render_right_tools(&self, cx: &mut ViewContext<Self>) -> impl Component<Self> {
        div()
            .flex()
            .items_center()
            .gap_2()
            .children(self.right_items.iter().map(|item| item.to_any()))
    }
}

// todo!()
// impl View for StatusBar {
//     fn ui_name() -> &'static str {
//         "StatusBar"
//     }

//     fn render(&mut self, cx: &mut ViewContext<Self>) -> AnyElement<Self> {
//         let theme = &theme::current(cx).workspace.status_bar;

//         StatusBarElement {
//             left: Flex::row()
//                 .with_children(self.left_items.iter().map(|i| {
//                     ChildView::new(i.as_any(), cx)
//                         .aligned()
//                         .contained()
//                         .with_margin_right(theme.item_spacing)
//                 }))
//                 .into_any(),
//             right: Flex::row()
//                 .with_children(self.right_items.iter().rev().map(|i| {
//                     ChildView::new(i.as_any(), cx)
//                         .aligned()
//                         .contained()
//                         .with_margin_left(theme.item_spacing)
//                 }))
//                 .into_any(),
//         }
//         .contained()
//         .with_style(theme.container)
//         .constrained()
//         .with_height(theme.height)
//         .into_any()
//     }
// }

impl StatusBar {
    pub fn new(active_pane: &View<Pane>, cx: &mut ViewContext<Self>) -> Self {
        let mut this = Self {
            left_items: Default::default(),
            right_items: Default::default(),
            active_pane: active_pane.clone(),
            _observe_active_pane: cx
                .observe(active_pane, |this, _, cx| this.update_active_pane_item(cx)),
        };
        this.update_active_pane_item(cx);
        this
    }

    pub fn add_left_item<T>(&mut self, item: View<T>, cx: &mut ViewContext<Self>)
    where
        T: 'static + StatusItemView,
    {
        self.left_items.push(Box::new(item));
        cx.notify();
    }

    pub fn item_of_type<T: StatusItemView>(&self) -> Option<View<T>> {
        self.left_items
            .iter()
            .chain(self.right_items.iter())
            .find_map(|item| item.to_any().clone().downcast().log_err())
    }

    pub fn position_of_item<T>(&self) -> Option<usize>
    where
        T: StatusItemView,
    {
        for (index, item) in self.left_items.iter().enumerate() {
            if item.item_type() == TypeId::of::<T>() {
                return Some(index);
            }
        }
        for (index, item) in self.right_items.iter().enumerate() {
            if item.item_type() == TypeId::of::<T>() {
                return Some(index + self.left_items.len());
            }
        }
        return None;
    }

    pub fn insert_item_after<T>(
        &mut self,
        position: usize,
        item: View<T>,
        cx: &mut ViewContext<Self>,
    ) where
        T: 'static + StatusItemView,
    {
        if position < self.left_items.len() {
            self.left_items.insert(position + 1, Box::new(item))
        } else {
            self.right_items
                .insert(position + 1 - self.left_items.len(), Box::new(item))
        }
        cx.notify()
    }

    pub fn remove_item_at(&mut self, position: usize, cx: &mut ViewContext<Self>) {
        if position < self.left_items.len() {
            self.left_items.remove(position);
        } else {
            self.right_items.remove(position - self.left_items.len());
        }
        cx.notify();
    }

    pub fn add_right_item<T>(&mut self, item: View<T>, cx: &mut ViewContext<Self>)
    where
        T: 'static + StatusItemView,
    {
        self.right_items.push(Box::new(item));
        cx.notify();
    }

    pub fn set_active_pane(&mut self, active_pane: &View<Pane>, cx: &mut ViewContext<Self>) {
        self.active_pane = active_pane.clone();
        self._observe_active_pane =
            cx.observe(active_pane, |this, _, cx| this.update_active_pane_item(cx));
        self.update_active_pane_item(cx);
    }

    fn update_active_pane_item(&mut self, cx: &mut ViewContext<Self>) {
        let active_pane_item = self.active_pane.read(cx).active_item();
        for item in self.left_items.iter().chain(&self.right_items) {
            item.set_active_pane_item(active_pane_item.as_deref(), cx);
        }
    }
}

impl<T: StatusItemView> StatusItemViewHandle for View<T> {
    fn to_any(&self) -> AnyView {
        self.clone().into()
    }

    fn set_active_pane_item(
        &self,
        active_pane_item: Option<&dyn ItemHandle>,
        cx: &mut WindowContext,
    ) {
        self.update(cx, |this, cx| {
            this.set_active_pane_item(active_pane_item, cx)
        });
    }

    fn item_type(&self) -> TypeId {
        TypeId::of::<T>()
    }
}

impl From<&dyn StatusItemViewHandle> for AnyView {
    fn from(val: &dyn StatusItemViewHandle) -> Self {
        val.to_any().clone()
    }
}

// todo!()
// struct StatusBarElement {
//     left: AnyElement<StatusBar>,
//     right: AnyElement<StatusBar>,
// }

// todo!()
// impl Element<StatusBar> for StatusBarElement {
//     type LayoutState = ();
//     type PaintState = ();

//     fn layout(
//         &mut self,
//         mut constraint: SizeConstraint,
//         view: &mut StatusBar,
//         cx: &mut ViewContext<StatusBar>,
//     ) -> (Vector2F, Self::LayoutState) {
//         let max_width = constraint.max.x();
//         constraint.min = vec2f(0., constraint.min.y());

//         let right_size = self.right.layout(constraint, view, cx);
//         let constraint = SizeConstraint::new(
//             vec2f(0., constraint.min.y()),
//             vec2f(max_width - right_size.x(), constraint.max.y()),
//         );

//         self.left.layout(constraint, view, cx);

//         (vec2f(max_width, right_size.y()), ())
//     }

//     fn paint(
//         &mut self,
//         bounds: RectF,
//         visible_bounds: RectF,
//         _: &mut Self::LayoutState,
//         view: &mut StatusBar,
//         cx: &mut ViewContext<StatusBar>,
//     ) -> Self::PaintState {
//         let origin_y = bounds.upper_right().y();
//         let visible_bounds = bounds.intersection(visible_bounds).unwrap_or_default();

//         let left_origin = vec2f(bounds.lower_left().x(), origin_y);
//         self.left.paint(left_origin, visible_bounds, view, cx);

//         let right_origin = vec2f(bounds.upper_right().x() - self.right.size().x(), origin_y);
//         self.right.paint(right_origin, visible_bounds, view, cx);
//     }

//     fn rect_for_text_range(
//         &self,
//         _: Range<usize>,
//         _: RectF,
//         _: RectF,
//         _: &Self::LayoutState,
//         _: &Self::PaintState,
//         _: &StatusBar,
//         _: &ViewContext<StatusBar>,
//     ) -> Option<RectF> {
//         None
//     }

//     fn debug(
//         &self,
//         bounds: RectF,
//         _: &Self::LayoutState,
//         _: &Self::PaintState,
//         _: &StatusBar,
//         _: &ViewContext<StatusBar>,
//     ) -> serde_json::Value {
//         json!({
//             "type": "StatusBarElement",
//             "bounds": bounds.to_json()
//         })
//     }
// }<|MERGE_RESOLUTION|>--- conflicted
+++ resolved
@@ -44,12 +44,8 @@
             .items_center()
             .justify_between()
             .w_full()
-<<<<<<< HEAD
             .h_8()
-            .bg(cx.theme().colors().status_bar)
-=======
             .bg(cx.theme().colors().status_bar_background)
->>>>>>> 254b3696
             .child(self.render_left_tools(cx))
             .child(self.render_right_tools(cx))
     }
