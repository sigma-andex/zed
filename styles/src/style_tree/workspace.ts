import { with_opacity } from "../theme/color"
import {
    background,
    border,
    border_color,
    foreground,
    svg,
    text,
} from "./components"
import statusBar from "./status_bar"
import tabBar from "./tab_bar"
import { interactive } from "../element"
import { titlebar } from "./titlebar"
import { useTheme } from "../theme"
import { toggleable_icon_button } from "../component/icon_button"

export default function workspace(): any {
    const theme = useTheme()

    const { is_light } = theme

    return {
        background: background(theme.lowest),
        blank_pane: {
            logo_container: {
                width: 256,
                height: 256,
            },
            logo: svg(
                with_opacity("#000000", theme.is_light ? 0.6 : 0.8),
                "icons/logo_96.svg",
                256,
                256
            ),

            logo_shadow: svg(
                with_opacity(
                    theme.is_light
                        ? "#FFFFFF"
                        : theme.lowest.base.default.background,
                    theme.is_light ? 1 : 0.6
                ),
                "icons/logo_96.svg",
                256,
                256
            ),
            keyboard_hints: {
                margin: {
                    top: 96,
                },
                corner_radius: 4,
            },
            keyboard_hint: interactive({
                base: {
                    ...text(theme.lowest, "sans", "variant", { size: "sm" }),
                    padding: {
                        top: 3,
                        left: 8,
                        right: 8,
                        bottom: 3,
                    },
                    corner_radius: 8,
                },
                state: {
                    hovered: {
                        ...text(theme.lowest, "sans", "active", { size: "sm" }),
                    },
                },
            }),

            keyboard_hint_width: 320,
        },
        joining_project_avatar: {
            corner_radius: 40,
            width: 80,
        },
        joining_project_message: {
            padding: 12,
            ...text(theme.lowest, "sans", { size: "lg" }),
        },
        external_location_message: {
            background: background(theme.middle, "accent"),
            border: border(theme.middle, "accent"),
            corner_radius: 6,
            padding: 12,
            margin: { bottom: 8, right: 8 },
            ...text(theme.middle, "sans", "accent", { size: "xs" }),
        },
        leader_border_opacity: 0.7,
        leader_border_width: 2.0,
        tab_bar: tabBar(),
        modal: {
            margin: {
                bottom: 52,
                top: 52,
            },
            cursor: "Arrow",
        },
        zoomed_background: {
            cursor: "Arrow",
            background: is_light
                ? with_opacity(background(theme.lowest), 0.8)
                : with_opacity(background(theme.highest), 0.6),
        },
        zoomed_pane_foreground: {
            margin: 16,
            shadow: theme.modal_shadow,
            border: border(theme.lowest, { overlay: true }),
        },
        zoomed_panel_foreground: {
            margin: 16,
            border: border(theme.lowest, { overlay: true }),
        },
        dock: {
            left: {
                border: border(theme.lowest, { right: true }),
            },
            bottom: {
                border: border(theme.lowest, { top: true }),
            },
            right: {
                border: border(theme.lowest, { left: true }),
            },
        },
        pane_divider: {
            color: border_color(theme.lowest),
            width: 1,
        },
        status_bar: statusBar(),
        titlebar: titlebar(),
        toolbar: {
            height: 34,
            background: background(theme.highest),
            border: border(theme.highest, { bottom: true }),
            item_spacing: 8,
<<<<<<< HEAD
=======
            nav_button: interactive({
                base: {
                    color: foreground(theme.highest, "on"),
                    icon_width: 12,
                    button_width: 24,
                    corner_radius: 6,
                },
                state: {
                    hovered: {
                        color: foreground(theme.highest, "on", "hovered"),
                        background: background(theme.highest, "on", "hovered"),
                    },
                    disabled: {
                        color: foreground(theme.highest, "on", "disabled"),
                    },
                },
            }),
            toggleable_tool: toggleable_icon_button(theme, {
                margin: { left: 8 },
                variant: "ghost",
                active_color: "accent",
            }),
>>>>>>> 6d3518cb
            padding: { left: 8, right: 8, top: 4, bottom: 4 },
        },
        breadcrumb_height: 24,
        breadcrumbs: interactive({
            base: {
                ...text(theme.highest, "sans", "variant"),
                corner_radius: 6,
                padding: {
                    left: 6,
                    right: 6,
                },
            },
            state: {
                hovered: {
                    color: foreground(theme.highest, "on", "hovered"),
                    background: background(theme.highest, "on", "hovered"),
                },
            },
        }),
        disconnected_overlay: {
            ...text(theme.lowest, "sans"),
            background: with_opacity(background(theme.lowest), 0.8),
        },
        notification: {
            margin: { top: 10 },
            background: background(theme.middle),
            corner_radius: 6,
            padding: 12,
            border: border(theme.middle),
            shadow: theme.popover_shadow,
        },
        notifications: {
            width: 400,
            margin: { right: 10, bottom: 10 },
        },
        drop_target_overlay_color: with_opacity(
            foreground(theme.lowest, "variant"),
            0.5
        ),
    }
}<|MERGE_RESOLUTION|>--- conflicted
+++ resolved
@@ -133,31 +133,11 @@
             background: background(theme.highest),
             border: border(theme.highest, { bottom: true }),
             item_spacing: 8,
-<<<<<<< HEAD
-=======
-            nav_button: interactive({
-                base: {
-                    color: foreground(theme.highest, "on"),
-                    icon_width: 12,
-                    button_width: 24,
-                    corner_radius: 6,
-                },
-                state: {
-                    hovered: {
-                        color: foreground(theme.highest, "on", "hovered"),
-                        background: background(theme.highest, "on", "hovered"),
-                    },
-                    disabled: {
-                        color: foreground(theme.highest, "on", "disabled"),
-                    },
-                },
-            }),
             toggleable_tool: toggleable_icon_button(theme, {
                 margin: { left: 8 },
                 variant: "ghost",
                 active_color: "accent",
             }),
->>>>>>> 6d3518cb
             padding: { left: 8, right: 8, top: 4, bottom: 4 },
         },
         breadcrumb_height: 24,
